extern crate flexo;

use crate::mirror_config::{MirrorConfig, MirrorsAutoConfig};
use crate::mirror_fetch;
use crate::mirror_fetch::{MirrorUrl, MirrorProtocol};
use crate::str_path::StrPath;


use flexo::*;
use std::fs::File;
use std::time::Duration;
use std::cmp::Ordering;
use std::str;
use crossbeam::crossbeam_channel::Sender;
use curl::easy::{Easy2, Handler, WriteError, HttpVersion};
use std::fs::OpenOptions;
use std::io::BufWriter;
use std::ffi::OsString;
use httparse::{Status, Header};
use std::io::{Read, ErrorKind, Write};
use std::path::Path;
use std::string::FromUtf8Error;
use std::num::ParseIntError;
use serde::{Serialize, Deserialize};
use walkdir::WalkDir;

// Since a restriction for the size of header fields is also implemented by web servers like NGINX or Apache,
// we keep things simple by just setting a fixed buffer length.
// TODO return 414 (Request-URI Too Large) if this size is exceeded, instead of just panicking.
const MAX_HEADER_SIZE: usize = 8192;

const MAX_HEADER_COUNT: usize = 64;

#[cfg(test)]
const TEST_CHUNK_SIZE: usize = 128;

#[cfg(test)]
const TEST_REQUEST_HEADER: &[u8] = "GET / HTTP/1.1\r\nHost: www.example.com\r\n\r\n".as_bytes();

const CURLE_OPERATION_TIMEDOUT: u32 = 28;

const DEFAULT_LOW_SPEED_TIME_SECS: u64 = 2;

const MAX_REDIRECTIONS: u32 = 3;

const LATENCY_TEST_NUM_ATTEMPTS: u32 = 5;

const ERR_MSG_XATTR_SUPPORT: &str = "Unable to get extended file attributes. Please make sure that the path \
set as cache_directory resides on a file system with support for extended attributes.";

#[derive(Debug, PartialEq, Eq)]
pub enum ClientError {
    BufferSizeExceeded,
    TimedOut,
    SocketClosed,
    IoError(std::io::ErrorKind),
    UnsupportedHttpMethod(ClientStatus),
    InvalidHeader(ClientStatus),
    Other(ErrorKind),
    FileAttrError(FileAttrError),
}

impl From<std::io::Error> for ClientError {
    fn from(error: std::io::Error) -> Self {
        ClientError::IoError(error.kind())
    }
}

impl From<FileAttrError> for ClientError {
    fn from(error: FileAttrError) -> Self {
        ClientError::FileAttrError(error)
    }
}

#[derive(Debug, PartialEq, Eq)]
pub struct ClientStatus {
    pub response_headers_sent: bool
}

impl ClientStatus {
    pub fn no_response_headers_sent() -> Self {
        ClientStatus {
            response_headers_sent: false
        }
    }
}

#[derive(Debug)]
pub enum CountryFilter {
    AllCountries,
    SelectedCountries(Vec<String>),
}

#[derive(Copy, Clone)]
pub enum Limit {
    NoLimit,
    Limit(usize),
}

impl CountryFilter {
    fn includes_country(&self, country_code: &str) -> bool {
        match self {
            CountryFilter::AllCountries =>
                true,
            CountryFilter::SelectedCountries(country_codes) =>
                country_codes.iter().any(|c| c == country_code)
        }
    }
}

fn parse_range_header_value(s: &str) -> Result<u64, ClientError> {
    let s = s.to_lowercase();
    // We ignore everything after the - sign: We assume that pacman will never request only up to a certain size,
    // pacman will only skip the beginning of a file if the file has already been partially downloaded.
    match s.split('-').next() {
        None => {
            debug!("Unable to read the range header from the HTTP request.");
            Err(ClientError::InvalidHeader(ClientStatus::no_response_headers_sent()))
        }
        Some(range_start) => {
            match range_start.replace("bytes=", "").parse::<u64>() {
                Ok(v) => Ok(v),
                Err(_) => {
                    error!("Invalid range start submitted by client: {}", range_start);
                    Err(ClientError::InvalidHeader(ClientStatus::no_response_headers_sent()))
                }
            }
        }
    }
}

#[derive(Debug, PartialEq, Eq)]
pub struct GetRequest {
    pub resume_from: Option<u64>,
    pub path: StrPath,
}

impl GetRequest {
    fn new(request: httparse::Request) -> Result<Self, ClientError> {
        let range_header = request.headers
            .iter()
            .find(|h| h.name.eq_ignore_ascii_case("range"));
        let range_header_value = range_header.map(|h| {
            match str::from_utf8(h.value) {
                Ok(v) => Ok(v),
                Err(_) => {
                    error!("Unable to parse header value to UTF8");
                    Err(ClientError::InvalidHeader(ClientStatus::no_response_headers_sent()))
                }
            }
        });
        let resume_from = match range_header_value {
            None => None,
            Some(v) => {
                Some(parse_range_header_value(v?)?)
            }
        };
        match request.method {
            Some("GET") => {},
            Some(method) => {
                error!("Unsupported HTTP method: {}", method);
                return Err(ClientError::UnsupportedHttpMethod(ClientStatus::no_response_headers_sent()));
            },
            None => {
                error!("Expected the request method to be set.");
                return Err(ClientError::InvalidHeader(ClientStatus::no_response_headers_sent()));
            },
        }
        let path = match request.path {
            None => {
                let client_status = ClientStatus { response_headers_sent: false };
                Err(ClientError::InvalidHeader(client_status))
            }
            Some(p) => Ok(p)
        };
        Ok(Self {
            path: StrPath::new(path?.to_owned()),
            resume_from,
        })
    }
}

#[derive(Serialize, Deserialize, PartialEq, Eq, Hash, Clone, Debug)]
pub struct DownloadProvider {
    pub uri: String,
    pub name: String,
    pub mirror_results: MirrorResults,
    pub country_code: String,
}

impl Provider for DownloadProvider {
    type J = DownloadJob;

    fn new_job(&self, properties: &<<Self as Provider>::J as Job>::PR, order: DownloadOrder) -> DownloadJob {
        let uri = format!("{}/{}", self.uri, order.filepath.to_str());
        let provider = self.clone();
        let properties = properties.clone();
        DownloadJob {
            properties,
            provider,
            uri,
            order,
        }
    }

    fn initial_score(&self) -> MirrorResults {
        self.mirror_results
    }

    fn description(&self) -> String {
        self.uri.clone()
    }
}

#[derive(Serialize, Deserialize, PartialEq, Eq, Hash, Copy, Clone, Debug, Default)]
pub struct MirrorResults {
    pub total_time: Duration,
    pub namelookup_duration: Duration,
    pub connect_duration: Duration,
    pub pretransfer_time: Duration,
    pub starttransfer_time: Duration,
}

impl Ord for MirrorResults {
    fn cmp(&self, other: &Self) -> Ordering {
        // namelookup_duration is excluded for performance comparisons, because DNS lookups are usually
        // cached, so we can assume that slow DNS lookups usually will not affect the latency experienced
        // by the user.
        let self_latency = self.total_time - self.namelookup_duration;
        let other_latency = other.total_time - other.namelookup_duration;
        self_latency.cmp(&other_latency)
    }
}

impl PartialOrd for MirrorResults {
    fn partial_cmp(&self, other: &Self) -> Option<Ordering> {
        Some(self.cmp(other))
    }
}

#[derive(Debug)]
pub enum DownloadJobError {
    CurlError(curl::Error),
    HttpFailureStatus(u32),
}

#[derive(Debug)]
pub struct DownloadJob {
    provider: DownloadProvider,
    uri: String,
    order: DownloadOrder,
    properties: MirrorConfig,
}

#[derive(Debug)]
pub enum OrderError {
    IoError(std::io::Error),
}

impl From<std::io::Error> for OrderError {
    fn from(error: std::io::Error) -> Self {
        OrderError::IoError(error)
    }
}

#[derive(Debug, PartialEq, Eq)]
pub enum FileAttrError {
    Utf8Error(FromUtf8Error),
    ParseError(ParseIntError),
    IoError(std::io::ErrorKind),
    TimeoutError,
}

impl From<FromUtf8Error> for FileAttrError {
    fn from(error: FromUtf8Error) -> Self {
        FileAttrError::Utf8Error(error)
    }
}

impl From<ParseIntError> for FileAttrError {
    fn from(error: ParseIntError) -> Self {
        FileAttrError::ParseError(error)
    }
}

impl From<std::io::Error> for FileAttrError {
    fn from(error: std::io::Error) -> Self {
        FileAttrError::IoError(error.kind())
    }
}

impl Job for DownloadJob {
    type S = MirrorResults;
    type JS = DownloadJobResources;
    type C = DownloadChannel;
    type O = DownloadOrder;
    type P = DownloadProvider;
    type E = DownloadJobError;
    type PI = String;
    type PR = MirrorConfig;
    type OE = OrderError;

    fn provider(&self) -> &DownloadProvider {
        &self.provider
    }

    fn order(&self) -> DownloadOrder {
        self.order.clone()
    }

    fn properties(&self) -> Self::PR {
        self.properties.clone()
    }

<<<<<<< HEAD
    fn initialize_cache(properties: Self::PR) -> HashMap<DownloadOrder, OrderState, RandomState> {
        let mut hashmap: HashMap<Self::O, OrderState> = HashMap::new();
        let mut sum_size = 0;
        for entry in WalkDir::new(&properties.cache_directory) {
            let entry = entry.expect("Error while reading directory entry");
            let key = OsString::from("user.content_length");
            if entry.file_type().is_file() {
                let file = File::open(entry.path())
                    .unwrap_or_else(|_| panic!("Unable to open file {:?}", entry.path()));
                let file_size = file.metadata().expect("Unable to fetch file metadata").len();
                sum_size += file_size;
                let complete_size = match xattr::get(entry.path(), &key).expect(ERR_MSG_XATTR_SUPPORT) {
                    Some(value) => {
                        let result = String::from_utf8(value).map_err(FileAttrError::from)
                            .and_then(|v| v.parse::<u64>().map_err(FileAttrError::from));
                        match result {
                            Ok(v) => Some(v),
                            Err(e) => {
                                error!("Unable to read extended attribute user.content_length from file {:?}: {:?}",
                                       entry.path(), e);
                                None
                            },
                        }
                    },
                    None => {
                        // Flexo sets the extended attributes for all files, but this file lacks this attribute:
                        // We assume that this mostly happens when the user copies files into the directory used
                        // by flexo, and we further assume that users will do this only if this file is complete.
                        // Therefore, we can set the content length attribute of this file to the file size.
                        debug!("Set content length for file: #{:?}", entry.path());
                        let value = file_size.to_string();
                        match xattr::set(entry.path(), &key, &value.as_bytes()) {
                            Ok(()) => {},
                            Err(e) => {
                                error!("Unable to set extended file attributes for {:?}: {:?}. Please make sure that \
                                flexo has write permissions for this file.", entry.path(), e)
                            },
                        }
                        Some(file_size)
                    },
                };
                let sub_path = entry.path().strip_prefix(&properties.cache_directory).unwrap();
                let order = DownloadOrder {
                    filepath: StrPath::new(sub_path.to_str().unwrap().to_owned()),
                };
                let cached_item = CachedItem {
                    cached_size: file_size,
                    complete_size,
                };
                hashmap.insert(order, OrderState::Cached(cached_item));
            }
        }
        let size_formatted = size_to_human_readable(sum_size);
        info!("Retrieved {} files with a total size of {} from local file system.", hashmap.len(), size_formatted);

        hashmap
=======
    // TODO find a better function name than "cache_state": This function does not only return something,
    // it also has side effects.
    fn cache_state(order: &Self::O, properties: &Self::PR) -> Option<CachedItem> {
        let path = Path::new(&properties.cache_directory).join(&order.filepath);
        cache_state_from_path(&path)
>>>>>>> 6718a943
    }

    fn serve_from_provider(self, mut channel: DownloadChannel,
                           properties: MirrorConfig,
                           resume_from: u64) -> JobResult<DownloadJob> {
        let url = format!("{}", &self.uri);
        debug!("Fetch package from remote mirror: {}. Resume from byte {}", &url, resume_from);
        channel.handle.url(&url).unwrap();
        channel.handle.resume_from(resume_from).unwrap();
        // we use httparse to parse the headers, but httparse doesn't support HTTP/2 yet. HTTP/2 shouldn't provide
        // any benefit for our use case (afaik), so this setting should not have any downsides.
        channel.handle.http_version(HttpVersion::V11).unwrap();
        // TODO avoid hardcoded values, make this configurable.
        channel.handle.connect_timeout(Duration::from_secs(3)).unwrap();
        match properties.low_speed_limit {
            None => {},
            Some(speed) => {
                channel.handle.low_speed_limit(speed).unwrap();
                let low_speed_time_secs = properties.low_speed_time_secs.unwrap_or(DEFAULT_LOW_SPEED_TIME_SECS);
                debug!("Set low_speed_time to {} seconds.", low_speed_time_secs);
                channel.handle.low_speed_time(std::time::Duration::from_secs(low_speed_time_secs)).unwrap();
            },
        }
        match properties.max_speed_limit {
            None => {
                debug!("No speed limit was set.")
            },
            Some(speed) => {
                info!("Apply speed limit of {}/s", size_to_human_readable(speed));
                channel.handle.max_recv_speed(speed).unwrap();
            },
        }
        channel.handle.follow_location(true).unwrap();
        channel.handle.max_redirections(MAX_REDIRECTIONS).unwrap();
        match channel.progress_indicator() {
            None => {},
            Some(start) => {
                channel.handle.resume_from(start).unwrap();
            }
        }
        info!("Start download from {}", self.provider.description());
        match channel.handle.perform() {
            Ok(()) => {
                let response_code = channel.handle.response_code().unwrap();
                debug!("{} replied with status code {}.", self.provider.description(), response_code);
                if response_code >= 200 && response_code < 300 {
                    let size = channel.progress_indicator().unwrap();
                    JobResult::Complete(JobCompleted::new(channel, self.provider, size as i64))
                } else if response_code == 404 {
                    JobResult::Unavailable(channel)
                } else {
                    let termination = JobTerminated {
                        channel,
                        error: DownloadJobError::HttpFailureStatus(response_code),
                    };
                    JobResult::Error(termination)
                }
            },
            Err(e) => {
                if e.code() == CURLE_OPERATION_TIMEDOUT {
                    warn!("Unable to download from {:?}: Timeout reached. Try another remote mirror.", &url);
                } else {
                    warn!("An unknown error occurred while downloading from remote mirror {:?}: {:?}", &url, e);
                }
                match channel.progress_indicator() {
                    Some(size) if size > 0 => {
                        JobResult::Partial(JobPartiallyCompleted::new(channel, size))
                    }
                    _ => {
                        let termination = JobTerminated {
                            channel,
                            error: DownloadJobError::CurlError(e),
                        };
                        JobResult::Error(termination)
                    }
                }
            }
        }
    }

    fn handle_error(self, error: OrderError) -> JobResult<Self> {
        match error {
            OrderError::IoError(e) if e.kind() == ErrorKind::NotFound => {
                // The client has specified a path that does not exist on the local file system. This can happen
                // if the required directory structure has not been created on the device running flexo, or if
                // the client has submitted an invalid request.
                JobResult::ClientError
            }
            e => {
                error!("Unexpected error: {:?}", e);
                JobResult::UnexpectedInternalError
            }
        }
    }

    fn acquire_resources(order: &DownloadOrder, properties: &MirrorConfig, last_chance: bool) -> std::io::Result<DownloadJobResources> {
        let path = Path::new(&properties.cache_directory).join(&order.filepath);
        debug!("Attempt to create file: {:?}", path);
        let f = OpenOptions::new().create(true).append(true).open(path);
        if f.is_err() {
            warn!("Unable to create file: {:?}", f);
        }
        let f = f?;
        let size_written = f.metadata()?.len();
        let buf_writer = BufWriter::new(f);
        let header_state = HeaderState {
            received_header: vec![],
            header_success: None
        };
        let file_state = FileState  {
            buf_writer,
            size_written,
        };
        let download_job_resources = DownloadJobResources {
            file_state,
            header_state,
            last_chance,
        };
        Ok(download_job_resources)
    }
}

pub fn initialize_cache(mirror_config: &MirrorConfig) {
    let mut sum_size = 0;
    let mut count_cache_items = 0;
    for entry in WalkDir::new(&mirror_config.cache_directory) {
        let entry = entry.expect("Error while reading directory entry");
        if entry.file_type().is_file() {
            match cache_state_from_path(entry.path()) {
                None => {
                    // This should happen only in extremely unlikely circumstances, e.g. when the file is
                    // deleted shortly after this function started executing.
                }
                Some(CachedItem { cached_size, .. }) => {
                    sum_size += cached_size;
                    count_cache_items += 1;
                }
            }
        }
    }
    let size_formatted = size_to_human_readable(sum_size);
    info!("Retrieved {} files with a total size of {} from local file system.", count_cache_items, size_formatted);
}

fn cache_state_from_path(path: &Path) -> Option<CachedItem> {
    let file = match File::open(path) {
        Ok(f) => f,
        Err(e) if e.kind() == ErrorKind::NotFound => {
            // The requested file is not cached, yet.
            return None;
        }
        Err(e) => {
            // TODO this can be made more resilient: For example, suppose that a single file in the cache directory
            // has the wrong read permissions set, so that flexo cannot access it. If the user attempts to download
            // multiple files, including this file, then we should return 500 only for this particular file, instead
            // of just crashing the entire thread.
            panic!("Unexpected I/O error occurred: {:?}", e);
        }
    };
    let key = OsString::from("user.content_length");
    let file_size = file.metadata().expect("Unable to fetch file metadata").len();
    let complete_size = match xattr::get(path, &key).expect(ERR_MSG_XATTR_SUPPORT) {
        Some(value) => {
            let result = String::from_utf8(value).map_err(FileAttrError::from)
                .and_then(|v| v.parse::<u64>().map_err(FileAttrError::from));
            match result {
                Ok(v) => Some(v),
                Err(e) => {
                    error!("Unable to read extended attribute user.content_length from file {:?}: {:?}", path, e);
                    None
                },
            }
        },
        None => {
            // Flexo sets the extended attributes for all files, but this file lacks this attribute:
            // We assume that this mostly happens when the user copies files into the directory used
            // by flexo, and we further assume that users will do this only if this file is complete.
            // Therefore, we can set the content length attribute of this file to the file size.
            let value = file_size.to_string();
            match xattr::set(path, &key, &value.as_bytes()) {
                Ok(()) => {
                    info!("The file {:?} used to lack the content-length attribute, \
                    this attribute has now been set to {}.", path, value);
                },
                Err(e) => {
                    error!("Unable to set extended file attributes for {:?}: {:?}. Please make sure that \
                                flexo has write permissions for this file.", path, e)
                },
            }
            Some(file_size)
        },
    };
    Some(CachedItem {
        cached_size: file_size,
        complete_size,
    })
}

#[derive(PartialEq, Eq, Hash, Clone, Debug)]
pub struct DownloadOrder {
    /// This path is relative to the given root directory.
    pub filepath: StrPath,
}

impl Order for DownloadOrder {
    type J = DownloadJob;

    fn new_channel(self, properties: MirrorConfig,
                   tx: Sender<FlexoProgress>,
                   last_chance: bool) -> Result<DownloadChannel, <Self::J as Job>::OE> {
        let download_state = DownloadState::new(self, properties, tx, last_chance)?;
        Ok(DownloadChannel {
            handle: Easy2::new(download_state)
        })
    }

    fn reuse_channel(self,
                     properties: MirrorConfig,
                     tx: Sender<FlexoProgress>,
                     last_chance: bool,
                     previous_channel: DownloadChannel) -> Result<DownloadChannel, <Self::J as Job>::OE> {
        let download_state = DownloadState::new(self, properties, tx, last_chance)?;
        let mut handle = previous_channel.handle;
        handle.get_mut().replace(download_state);
        Ok(DownloadChannel {
            handle
        })
    }

    fn is_cacheable(&self) -> bool {
        !(self.filepath.to_str().ends_with(".db") || self.filepath.to_str().ends_with(".sig"))
    }
}


#[derive(Debug)]
pub struct FileState {
    buf_writer: BufWriter<File>,
    size_written: u64,
}

#[derive(Debug)]
pub struct DownloadJobResources {
    file_state: FileState,
    header_state: HeaderState,
    last_chance: bool,
}

#[derive(Debug)]
pub struct HeaderState {
    received_header: Vec<u8>,
    header_success: Option<HeaderOutcome>,
}

#[derive(Debug)]
enum HeaderOutcome {
    /// Header was read successfully and we're ready to write the payload to the local file system.
    Ok(u64),
    /// Server has returned 404.
    Unavailable,
}

#[derive(Debug)]
struct DownloadState {
    job_state: JobState<DownloadJob>,
    properties: MirrorConfig,
}

impl DownloadState {

    pub fn new(order: DownloadOrder, properties: MirrorConfig, tx: Sender<FlexoProgress>, last_chance: bool) -> std::io::Result<Self> {
        let download_job_resources = DownloadJob::acquire_resources(&order, &properties, last_chance)?;
        let job_state = JobState {
            order,
            job_resources: Some(download_job_resources),
            tx,
        };
        Ok(DownloadState { job_state, properties })
    }

    pub fn replace(&mut self, new_state: Self) {
        *self = new_state;
    }
}

impl Handler for DownloadState {
    fn write(&mut self, data: &[u8]) -> Result<usize, WriteError> {
        let mut job_resources = self.job_state.job_resources.as_mut().unwrap();
        match job_resources.header_state.header_success {
            Some(HeaderOutcome::Ok(_content_length)) => {},
            Some(HeaderOutcome::Unavailable) => {
                // If the header says the file is not available, we return early without writing anything to
                // the file on disk. The content returned is just the HTML code saying the file is not available,
                // so there is no reason to write this data to disk.
                info!("File unavailable - return content length without writing anything.");
                return Ok(data.len());
            },
            None => {
                unreachable!("The header should have been parsed before this function is called");
            }
        }
        if job_resources.file_state.size_written == 0 {
            debug!("Begin to transfer body to file {}", self.job_state.order.filepath.to_str());
        }
        job_resources.file_state.size_written += data.len() as u64;
        match job_resources.file_state.buf_writer.write(data) {
            Ok(size) => {
                let len = job_resources.file_state.buf_writer.get_ref().metadata().unwrap().len();
                let _result = self.job_state.tx.send(FlexoProgress::Progress(len));
                Ok(size)
            },
            Err(e) => {
                error!("Error while writing data: {:?}", e);
                Err(WriteError::Pause)
            }
        }
    }

    fn header(&mut self, data: &[u8]) -> bool {
        let job_resources = self.job_state.job_resources.as_mut().unwrap();
        job_resources.header_state.received_header.extend(data);

        let mut headers: [Header; MAX_HEADER_COUNT] = [httparse::EMPTY_HEADER; MAX_HEADER_COUNT];
        let mut req: httparse::Response = httparse::Response::new(&mut headers);
        let result: std::result::Result<httparse::Status<usize>, httparse::Error> =
            req.parse(job_resources.header_state.received_header.as_slice());

        match result {
            Ok(Status::Complete(_header_size)) => {
                debug!("Received complete header from remote mirror");
                let code = req.code.unwrap();
                debug!("HTTP response code is {}", code);
                if code == 200 || code == 206 {
                    let content_length = req.headers.iter().find_map(|header|
                        if header.name.eq_ignore_ascii_case("content-length") {
                            Some(str::from_utf8(header.value).unwrap().parse::<u64>().unwrap())
                        } else {
                            None
                        }
                    ).unwrap();
                    debug!("Content length is {}", content_length);
                    job_resources.header_state.header_success = Some(HeaderOutcome::Ok(content_length));
                    let path = Path::new(&self.properties.cache_directory).join(&self.job_state.order.filepath);
                    let key = OsString::from("user.content_length");
                    // TODO it may be safer to obtain the size_written from the job_state, i.e., add a new item to
                    // the job state that stores the size the job should be started with. With the current
                    // implementation, we assume that the header method is always called before anything is written to
                    // the file.
                    let size_written = self.job_state.job_resources.as_ref().unwrap().file_state.size_written;
                    // TODO stick to a consistent terminology, everywhere: client_content_length = the content length
                    // as communicated to the client, i.e., what the client receives in his headers.
                    // provider_content_length = the content length we send to the provider.
                    let client_content_length = size_written + content_length;
                    let value = format!("{}", client_content_length);
                    debug!("Setting the extended file attribute");
                    xattr::set(path, &key, &value.as_bytes())
                        .expect("Unable to set extended file attributes");
                    debug!("Sending content length: {}", client_content_length);
                    let message: FlexoProgress = FlexoProgress::JobSize(client_content_length);
                    let _ = self.job_state.tx.send(message);
                }  else if code == 416 {
                    // If the requested file was already cached, but we don't know if the cached file has been
                    // downloaded completely or only partially, we send the Content-Range header in order to not
                    // download anything we already have available in cache.
                    // If the server responds with 416, we assume that the cached file was already complete.
                    job_resources.header_state.header_success = Some(HeaderOutcome::Unavailable);
                    let _ = self.job_state.tx.send(FlexoProgress::Completed);
                } else if !job_resources.last_chance {
                    job_resources.header_state.header_success = Some(HeaderOutcome::Unavailable);
                    info!("Hoping that another provider can fulfil this request…");
                } else if job_resources.last_chance {
                    job_resources.header_state.header_success = Some(HeaderOutcome::Unavailable);
                    error!("All providers have been unable to fulfil this request.");
                    let message: FlexoProgress = FlexoProgress::Unavailable;
                    let _ = self.job_state.tx.send(message);
                }
            }
            Ok(Status::Partial) => {
                // nothing to do, wait until this function is invoked again.
            }
            Err(e) => {
                error!("Unable to parse header: {:?}", e);
                return false;
            }
        }

        true
    }
}

#[derive(Debug)]
pub struct DownloadChannel {
    handle: Easy2<DownloadState>,
}

impl Channel for DownloadChannel {
    type J = DownloadJob;

    fn progress_indicator(&self) -> Option<u64> {
        let job_resources = self.handle.get_ref().job_state.job_resources.as_ref().unwrap();
        let size_written = job_resources.file_state.size_written;
        if size_written > 0 {
            Some(size_written)
        } else {
            None
        }
    }

    fn job_state(&mut self) -> &mut JobState<DownloadJob> {
        &mut self.handle.get_mut().job_state
    }
}

pub fn rate_providers_uncached_retry(mirror_urls: Vec<MirrorUrl>,
                                     mirrors_auto: MirrorsAutoConfig,
                                     country_filter: &CountryFilter,
                                     limit: Limit
) -> Vec<DownloadProvider> {
    for i in 0..LATENCY_TEST_NUM_ATTEMPTS {
        let mirrors_auto = match i {
            0 => mirrors_auto.clone(),
            _ => {
                warn!("The previous latency test did not return any results. This may indicate that your settings \
                in the [mirrors_auto] section are too restrictive. We will try to relax these settings and make \
                a new attempt.");
                let relaxed = mirrors_auto.relax();
                debug!("The relaxed settings are: {:?}", relaxed);
                relaxed
            },
        };
        let providers = rate_providers_uncached(mirror_urls.clone(), &mirrors_auto, &country_filter, limit);
        if !providers.is_empty() {
            return providers;
        }
    }
    error!("The latency test did not return any results.");
    vec![]
}

pub fn rate_providers_uncached(mut mirror_urls: Vec<MirrorUrl>,
                               mirrors_auto: &MirrorsAutoConfig,
                               country_filter: &CountryFilter,
                               limit: Limit
) -> Vec<DownloadProvider> {
    mirror_urls.sort_by(|a, b| a.score.cmp(&b.score));
    debug!("Mirrors will be filtered according to the following criteria: {:#?}", mirrors_auto);
    debug!("The following CountryFilter is applied: {:?}", country_filter);
    let filtered_mirror_urls_unlimited = mirror_urls
        .into_iter()
        .filter(|x| x.protocol == MirrorProtocol::Http || x.protocol == MirrorProtocol::Https)
        .filter(|x| x.filter_predicate(&mirrors_auto))
        .filter(|x| country_filter.includes_country(&x.country_code));
    let filtered_mirror_urls: Vec<MirrorUrl> = match limit {
        Limit::NoLimit => filtered_mirror_urls_unlimited.collect(),
        Limit::Limit(l) => filtered_mirror_urls_unlimited.take(l).collect(),
    };
    debug!("Running latency tests on the following mirrors: {:#?}", filtered_mirror_urls);
    let mut mirrors_with_latencies = Vec::new();
    let timeout = Duration::from_millis(mirrors_auto.timeout);
    let mut num_successes = 0;
    let mut num_failures = 0;
    for mirror in filtered_mirror_urls.into_iter() {
        let is_success = match mirror_fetch::measure_latency(&mirror.url, timeout) {
            Err(e) => {
                num_failures += 1;
                if e.code() == CURLE_OPERATION_TIMEDOUT {
                    debug!("Skip mirror {} due to timeout.", mirror.url);
                } else {
                    debug!("Skip mirror {}: Latency test did not succeed: {:?}", mirror.url, e);
                }
                false
            }
            Ok(mirror_results) => {
                mirrors_with_latencies.push((mirror, mirror_results));
                true
            }
        };
        if is_success {
            num_successes += 1;
        } else {
            num_failures += 1;
        }
    }
    debug!("Ran latency test on {} mirrors with {} successes and {} failures.",
           num_successes + num_failures, num_successes, num_failures);
    mirrors_with_latencies.sort_unstable_by_key(|(_, mirror_result)| {
        *mirror_result
    });

    mirrors_with_latencies.into_iter().map(|(mirror, mirror_results)| {
        DownloadProvider {
            uri: mirror.url.clone(),
            name: mirror.url,
            mirror_results,
            country_code: mirror.country_code,
        }
    }).collect()
}

pub fn rate_providers_cached(mirror_urls: Vec<MirrorUrl>,
                             mirror_config: &MirrorConfig,
                             prev_rated_providers: Vec<DownloadProvider>,
) -> Vec<DownloadProvider> {
    let mirrors_auto = mirror_config.mirrors_auto.as_ref().unwrap();
    let country_filter = country_filter(&prev_rated_providers, mirrors_auto.num_mirrors);
    let limit = Limit::Limit(mirrors_auto.num_mirrors);

    rate_providers_uncached_retry(mirror_urls,
                                  mirror_config.mirrors_auto.as_ref().unwrap().clone(),
                                  &country_filter,
                                  limit,
    )
}

fn country_filter(prev_rated_providers: &Vec<DownloadProvider>, num_mirrors: usize) -> CountryFilter {
    // If the user already ran a latency test, then we can restrict our latency tests to mirrors that are located at a
    // country that scored well in the previous latency test. For example, for users located in Australia, we will
    // not consider European mirrors because the previous latency test should have revealed that mirrors from
    // Australia have better latency than mirrors from European countries.
    let countries = prev_rated_providers.iter()
        .take(num_mirrors)
        .map(|m| m.country_code.clone())
        .collect::<Vec<String>>();

    CountryFilter::SelectedCountries(countries)
}

pub fn read_client_header<T>(client_stream: &mut T) -> Result<GetRequest, ClientError> where T: Read {
    let mut buf = [0; MAX_HEADER_SIZE + 1];
    let mut size_read_all = 0;

    loop {
        if size_read_all >= MAX_HEADER_SIZE {
            return Err(ClientError::BufferSizeExceeded);
        }
        let size = match client_stream.read(&mut buf[size_read_all..]) {
            Ok(0) => {
                // we need this branch in case the socket is closed: Otherwise, we would read a size of 0 indefinitely.
                return Err(ClientError::SocketClosed);
            }
            Ok(s) if s > MAX_HEADER_SIZE => return Err(ClientError::BufferSizeExceeded),
            Ok(s) => s,
            Err(e) => {
                let error = match e.kind() {
                    ErrorKind::TimedOut => ClientError::TimedOut,
                    ErrorKind::WouldBlock => ClientError::TimedOut,
                    other => ClientError::Other(other),
                };
                return Err(error);
            }
        };
        size_read_all += size;

        let mut headers: [Header; 64] = [httparse::EMPTY_HEADER; MAX_HEADER_COUNT];
        let mut req: httparse::Request = httparse::Request::new(&mut headers);
        let res: std::result::Result<httparse::Status<usize>, httparse::Error> = req.parse(&buf[..size_read_all]);

        match res {
            Ok(Status::Complete(_result)) => {
                debug!("Received header from client");
                break(Ok(GetRequest::new(req)?))
            }
            Ok(Status::Partial) => {
                {}
            }
            Err(_) => {
                let client_status = ClientStatus { response_headers_sent: false };
                break Err(ClientError::InvalidHeader(client_status))
            }
        }
    }
}

pub fn size_to_human_readable(size_in_bytes: u64) -> String {
    let exponent = ((size_in_bytes as f64).log2() / 10.0) as u32;
    let (unit, too_large) = match exponent {
        0 => ("B", false),
        1 => ("KiB", false),
        2 => ("MiB", false),
        3 => ("GiB", false),
        4 => ("TiB", false),
        5 => ("PiB", false),
        6 => ("EiB", false),
        7 => ("ZiB", false),
        8 => ("YiB", false),
        _ => ("B", true),
    };
    if too_large {
        format!("{}", size_in_bytes)
    } else {
        let quantity = (size_in_bytes as f64) / ((1024u64).pow(exponent) as f64);
        format!("{:.2} {}", quantity, unit)
    }
}

#[cfg(test)]
mod tests {
    use super::*;
    use std::io::Error;

    struct TooMuchDataReader {}
    impl Read for TooMuchDataReader {
        fn read(&mut self, buf: &mut [u8]) -> Result<usize, Error> {
            // Notice that we cause an error by writing the exact amount of the maximum header size,
            // has received this exact amount of bytes, or if it has received more than 8192 bytes but the returned
            // value is 8192 because that is the maximum buffer size. So we cautiously assume the latter case and
            // return an error.
            let too_much_data = [0; MAX_HEADER_SIZE + 1];
            buf[..too_much_data.len()].copy_from_slice(&too_much_data);
            Ok(MAX_HEADER_SIZE + 1)
        }
    }

    // writes a single byte at a time.
    struct OneByteReader {
        size_read: usize,
    }
    impl Read for OneByteReader {
        fn read(&mut self, buf: &mut [u8]) -> Result<usize, Error> {
            if self.size_read < TEST_REQUEST_HEADER.len() {
                buf[0] = TEST_REQUEST_HEADER[self.size_read];
                self.size_read += 1;
                Ok(1)
            } else {
                Ok(0)
            }
        }
    }
    struct NoDelimiterReader {}
    impl Read for NoDelimiterReader {
        fn read(&mut self, buf: &mut [u8]) -> Result<usize, Error> {
            let array: [u8; TEST_CHUNK_SIZE] = [b'a'; TEST_CHUNK_SIZE];
            buf[0..TEST_CHUNK_SIZE].copy_from_slice(&array);
            Ok(256)
        }
    }

    #[test]
    fn test_buffer_size_exceeded() {
        let mut stream = TooMuchDataReader {};
        let result = read_client_header(&mut stream);
        assert_eq!(result, Err(ClientError::BufferSizeExceeded));
    }

    #[test]
    fn test_formatting_two_kilobytes() {
        let result = size_to_human_readable(2048);
        assert_eq!(result, "2.00 KiB");
    }

    #[test]
    fn test_formatting_two_point_something_kilobytes() {
        let result = size_to_human_readable(2300);
        assert_eq!(result, "2.25 KiB");
    }

    #[test]
    fn test_formatting_gigabyte() {
        let result = size_to_human_readable(7040779151);
        assert_eq!(result, "6.56 GiB");
    }

    #[test]
    fn test_formatting_two_bytes() {
        let result = size_to_human_readable(2);
        assert_eq!(result, "2.00 B");
    }
}<|MERGE_RESOLUTION|>--- conflicted
+++ resolved
@@ -15,6 +15,7 @@
 use curl::easy::{Easy2, Handler, WriteError, HttpVersion};
 use std::fs::OpenOptions;
 use std::io::BufWriter;
+use walkdir::WalkDir;
 use std::ffi::OsString;
 use httparse::{Status, Header};
 use std::io::{Read, ErrorKind, Write};
@@ -22,7 +23,6 @@
 use std::string::FromUtf8Error;
 use std::num::ParseIntError;
 use serde::{Serialize, Deserialize};
-use walkdir::WalkDir;
 
 // Since a restriction for the size of header fields is also implemented by web servers like NGINX or Apache,
 // we keep things simple by just setting a fixed buffer length.
@@ -312,70 +312,11 @@
         self.properties.clone()
     }
 
-<<<<<<< HEAD
-    fn initialize_cache(properties: Self::PR) -> HashMap<DownloadOrder, OrderState, RandomState> {
-        let mut hashmap: HashMap<Self::O, OrderState> = HashMap::new();
-        let mut sum_size = 0;
-        for entry in WalkDir::new(&properties.cache_directory) {
-            let entry = entry.expect("Error while reading directory entry");
-            let key = OsString::from("user.content_length");
-            if entry.file_type().is_file() {
-                let file = File::open(entry.path())
-                    .unwrap_or_else(|_| panic!("Unable to open file {:?}", entry.path()));
-                let file_size = file.metadata().expect("Unable to fetch file metadata").len();
-                sum_size += file_size;
-                let complete_size = match xattr::get(entry.path(), &key).expect(ERR_MSG_XATTR_SUPPORT) {
-                    Some(value) => {
-                        let result = String::from_utf8(value).map_err(FileAttrError::from)
-                            .and_then(|v| v.parse::<u64>().map_err(FileAttrError::from));
-                        match result {
-                            Ok(v) => Some(v),
-                            Err(e) => {
-                                error!("Unable to read extended attribute user.content_length from file {:?}: {:?}",
-                                       entry.path(), e);
-                                None
-                            },
-                        }
-                    },
-                    None => {
-                        // Flexo sets the extended attributes for all files, but this file lacks this attribute:
-                        // We assume that this mostly happens when the user copies files into the directory used
-                        // by flexo, and we further assume that users will do this only if this file is complete.
-                        // Therefore, we can set the content length attribute of this file to the file size.
-                        debug!("Set content length for file: #{:?}", entry.path());
-                        let value = file_size.to_string();
-                        match xattr::set(entry.path(), &key, &value.as_bytes()) {
-                            Ok(()) => {},
-                            Err(e) => {
-                                error!("Unable to set extended file attributes for {:?}: {:?}. Please make sure that \
-                                flexo has write permissions for this file.", entry.path(), e)
-                            },
-                        }
-                        Some(file_size)
-                    },
-                };
-                let sub_path = entry.path().strip_prefix(&properties.cache_directory).unwrap();
-                let order = DownloadOrder {
-                    filepath: StrPath::new(sub_path.to_str().unwrap().to_owned()),
-                };
-                let cached_item = CachedItem {
-                    cached_size: file_size,
-                    complete_size,
-                };
-                hashmap.insert(order, OrderState::Cached(cached_item));
-            }
-        }
-        let size_formatted = size_to_human_readable(sum_size);
-        info!("Retrieved {} files with a total size of {} from local file system.", hashmap.len(), size_formatted);
-
-        hashmap
-=======
     // TODO find a better function name than "cache_state": This function does not only return something,
     // it also has side effects.
     fn cache_state(order: &Self::O, properties: &Self::PR) -> Option<CachedItem> {
         let path = Path::new(&properties.cache_directory).join(&order.filepath);
         cache_state_from_path(&path)
->>>>>>> 6718a943
     }
 
     fn serve_from_provider(self, mut channel: DownloadChannel,
